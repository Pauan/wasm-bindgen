[package]
name = "wasm-bindgen"
version = "0.2.18"
authors = ["The wasm-bindgen Developers"]
license = "MIT/Apache-2.0"
readme = "README.md"
categories = ["wasm"]
repository = "https://github.com/rustwasm/wasm-bindgen"
homepage = "https://rustwasm.github.io/wasm-bindgen/"
documentation = "https://docs.rs/wasm-bindgen"
description = """
Easy support for interacting between JS and Rust.
"""

[lib]
test = false
doctest = false

[features]
default = ["spans", "std"]
spans = ["wasm-bindgen-macro/spans"]
std = []
serde-serialize = ["serde", "serde_json", "std"]
nightly = []

# This is only for debugging wasm-bindgen! No stability guarantees, so enable
# this at your own peril!
xxx_debug_only_print_generated_code = ["wasm-bindgen-macro/xxx_debug_only_print_generated_code"]

[dependencies]
wasm-bindgen-macro = { path = "crates/macro", version = "=0.2.18" }
serde = { version = "1.0", optional = true }
serde_json = { version = "1.0", optional = true }

[target.'cfg(target_arch = "wasm32")'.dev-dependencies]
<<<<<<< HEAD
wasm-bindgen-test = { path = 'crates/test', version = '=0.2.18' }
serde_derive = "1.0"
wasm-bindgen-test-crate-a = { path = 'tests/crates/a', version = '0.1' }
wasm-bindgen-test-crate-b = { path = 'tests/crates/b', version = '0.1' }
=======
js-sys = { path = 'crates/js-sys', version = '0.2' }
serde_derive = "1.0"
wasm-bindgen-test = { path = 'crates/test', version = '=0.2.17' }
wasm-bindgen-test-crate-a = { path = 'tests/crates/a' }
wasm-bindgen-test-crate-b = { path = 'tests/crates/b' }
>>>>>>> 502311f3

[workspace]
members = [
  "crates/cli",
  "crates/js-sys",
  "crates/test",
  "crates/test/sample",
  "crates/typescript",
  "crates/macro/ui-tests",
  "crates/web-sys",
  "crates/webidl",
  "crates/webidl-tests",
  "examples/add",
  "examples/asm.js",
  "examples/canvas",
  "examples/char",
  "examples/closures",
  "examples/comments",
  "examples/console_log",
  "examples/dom",
  "examples/fetch",
  "examples/guide-supported-types-examples",
  "examples/hello_world",
  "examples/import_js",
  "examples/julia_set",
  "examples/math",
  "examples/no_modules",
  "examples/performance",
  "examples/smorgasboard",
  "examples/wasm-in-wasm",
  "examples/webaudio",
  "tests/no-std",
]

[patch.crates-io]
wasm-bindgen = { path = '.' }<|MERGE_RESOLUTION|>--- conflicted
+++ resolved
@@ -33,18 +33,11 @@
 serde_json = { version = "1.0", optional = true }
 
 [target.'cfg(target_arch = "wasm32")'.dev-dependencies]
-<<<<<<< HEAD
+js-sys = { path = 'crates/js-sys', version = '0.2.3' }
 wasm-bindgen-test = { path = 'crates/test', version = '=0.2.18' }
 serde_derive = "1.0"
 wasm-bindgen-test-crate-a = { path = 'tests/crates/a', version = '0.1' }
 wasm-bindgen-test-crate-b = { path = 'tests/crates/b', version = '0.1' }
-=======
-js-sys = { path = 'crates/js-sys', version = '0.2' }
-serde_derive = "1.0"
-wasm-bindgen-test = { path = 'crates/test', version = '=0.2.17' }
-wasm-bindgen-test-crate-a = { path = 'tests/crates/a' }
-wasm-bindgen-test-crate-b = { path = 'tests/crates/b' }
->>>>>>> 502311f3
 
 [workspace]
 members = [
